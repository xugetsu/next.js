--- conflicted
+++ resolved
@@ -57,12 +57,6 @@
   export = m
 }
 
-declare module 'next/dist/compiled/node-fetch' {
-  import fetch from 'node-fetch'
-  export * from 'node-fetch'
-  export default fetch
-}
-
 declare module 'next/dist/compiled/node-html-parser' {
   export * from 'node-html-parser'
 }
@@ -71,13 +65,6 @@
   export * from '@mswjs/interceptors/ClientRequest'
 }
 
-<<<<<<< HEAD
-declare module 'next/dist/compiled/undici' {
-  export * from 'undici'
-}
-
-=======
->>>>>>> 354705d1
 declare module 'next/dist/compiled/jest-worker' {
   export * from 'jest-worker'
 }
