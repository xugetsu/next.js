--- conflicted
+++ resolved
@@ -56,53 +56,11 @@
   export = cssnanoSimple
 }
 
-<<<<<<< HEAD
-=======
-declare module 'next/dist/compiled/p-limit' {
-  import m from 'p-limit'
-  export = m
-}
-
 declare module 'next/dist/compiled/p-queue' {
   import m from 'p-queue'
   export = m
 }
 
-declare module 'next/dist/compiled/raw-body' {
-  import m from 'raw-body'
-  export = m
-}
-
-declare module 'next/dist/compiled/image-size' {
-  import m from 'image-size'
-  export = m
-}
-
-declare module 'next/dist/compiled/@hapi/accept' {
-  import m from '@hapi/accept'
-  export = m
-}
-
-declare module 'next/dist/compiled/acorn' {
-  import m from 'acorn'
-  export = m
-}
-declare module 'next/dist/compiled/amphtml-validator' {
-  import m from 'amphtml-validator'
-  export = m
-}
-
-declare module 'next/dist/compiled/superstruct' {
-  import m from 'superstruct'
-  export = m
-}
-declare module 'next/dist/compiled/async-retry'
-declare module 'next/dist/compiled/async-sema' {
-  import m from 'async-sema'
-  export = m
-}
-
->>>>>>> 489beb94
 declare module 'next/dist/compiled/babel/code-frame' {
   export * from '@babel/code-frame'
 }
